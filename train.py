import os
import sys
os.environ['HF_HUB_CACHE'] = './checkpoints/hf_cache'
import torch
import torch.multiprocessing as mp
import random
import librosa
import yaml
import argparse
import torchaudio
import torchaudio.compliance.kaldi as kaldi
import glob
from tqdm import tqdm
import shutil

from modules.commons import recursive_munch, build_model, load_checkpoint
from optimizers import build_optimizer
from data.ft_dataset import build_ft_dataloader
from hf_utils import load_custom_model_from_hf

class Trainer:
    def __init__(self,
                 config_path,
                 pretrained_ckpt_path,
                 data_dir,
                 run_name,
                 batch_size=0,
                 num_workers=0,
                 steps=1000,
                 save_interval=500,
                 max_epochs=1000,
                 device="cuda:0",
                 ):
        self.device = device
        config = yaml.safe_load(open(config_path))
        self.log_dir = os.path.join(config['log_dir'], run_name)
        os.makedirs(self.log_dir, exist_ok=True)
        # copy config file to log dir
        shutil.copyfile(config_path, os.path.join(self.log_dir, os.path.basename(config_path)))
        batch_size = config.get('batch_size', 10) if batch_size == 0 else batch_size
        self.max_steps = steps

        self.n_epochs = max_epochs
        self.log_interval = config.get('log_interval', 10)
        self.save_interval = save_interval

        self.sr = config['preprocess_params'].get('sr', 22050)
        self.hop_length = config['preprocess_params']['spect_params'].get('hop_length', 256)
        self.win_length = config['preprocess_params']['spect_params'].get('win_length', 1024)
        self.n_fft = config['preprocess_params']['spect_params'].get('n_fft', 1024)
        preprocess_params = config['preprocess_params']

        self.train_dataloader = build_ft_dataloader(
            data_dir,
            preprocess_params['spect_params'],
            self.sr,
            batch_size=batch_size,
            num_workers=num_workers,
        )
        self.f0_condition = config['model_params']['DiT'].get('f0_condition', False)
        self.build_sv_model(device, config)
        self.build_semantic_fn(device, config)
        if self.f0_condition:
            self.build_f0_fn(device, config)
        self.build_converter(device, config)
        self.build_vocoder(device, config)

        scheduler_params = {
            "warmup_steps": 0,
            "base_lr": 0.00001,
        }

        self.model_params = recursive_munch(config['model_params'])
        self.model = build_model(self.model_params, stage='DiT')

        _ = [self.model[key].to(device) for key in self.model]
        self.model.cfm.estimator.setup_caches(max_batch_size=batch_size, max_seq_length=8192)

        # initialize optimizers after preparing models for compatibility with FSDP
        self.optimizer = build_optimizer({key: self.model[key] for key in self.model},
                                         lr=float(scheduler_params['base_lr']))

        if pretrained_ckpt_path is None:
            # find latest checkpoint
            available_checkpoints = glob.glob(os.path.join(self.log_dir, "DiT_epoch_*_step_*.pth"))
            if len(available_checkpoints) > 0:
                latest_checkpoint = max(
                    available_checkpoints, key=lambda x: int(x.split("_")[-1].split(".")[0])
                )
                earliest_checkpoint = min(
                    available_checkpoints, key=lambda x: int(x.split("_")[-1].split(".")[0])
                )
                # delete the earliest checkpoint if we have more than 2
                if (
                    earliest_checkpoint != latest_checkpoint
                    and len(available_checkpoints) > 2
                ):
                    os.remove(earliest_checkpoint)
                    print(f"Removed {earliest_checkpoint}")
            elif config.get('pretrained_model', ''):
                latest_checkpoint = load_custom_model_from_hf("Plachta/Seed-VC", config['pretrained_model'], None)
            else:
                latest_checkpoint = ""
        else:
            assert os.path.exists(pretrained_ckpt_path), f"Pretrained checkpoint {pretrained_ckpt_path} not found"
            latest_checkpoint = pretrained_ckpt_path

        if os.path.exists(latest_checkpoint):
            self.model, self.optimizer, self.epoch, self.iters = load_checkpoint(
                self.model, self.optimizer, latest_checkpoint,
                load_only_params=True,
                ignore_modules=[],
                is_distributed=False
            )
            print(f"Loaded checkpoint from {latest_checkpoint}")
        else:
            self.epoch, self.iters = 0, 0
            print("Failed to load any checkpoint, training from scratch.")

    def build_sv_model(self, device, config):
        from modules.campplus.DTDNN import CAMPPlus
        self.campplus_model = CAMPPlus(feat_dim=80, embedding_size=192)
        campplus_sd_path = load_custom_model_from_hf("funasr/campplus", "campplus_cn_common.bin", config_filename=None)
        campplus_sd = torch.load(campplus_sd_path, map_location='cpu')
        self.campplus_model.load_state_dict(campplus_sd)
        self.campplus_model.eval()
        self.campplus_model.to(device)
        self.sv_fn = self.campplus_model

    def build_f0_fn(self, device, config):
        from modules.rmvpe import RMVPE
        model_path = load_custom_model_from_hf("lj1995/VoiceConversionWebUI", "rmvpe.pt", None)
        self.rmvpe = RMVPE(model_path, is_half=False, device=device)
        self.f0_fn = self.rmvpe

    def build_converter(self, device, config):
        from modules.openvoice.api import ToneColorConverter
        ckpt_converter, config_converter = load_custom_model_from_hf("myshell-ai/OpenVoiceV2", "converter/checkpoint.pth", "converter/config.json")
        self.tone_color_converter = ToneColorConverter(config_converter, device=device)
        self.tone_color_converter.load_ckpt(ckpt_converter)
        self.tone_color_converter.model.eval()
        se_db_path = load_custom_model_from_hf("Plachta/Seed-VC", "se_db.pt", None)
        self.se_db = torch.load(se_db_path, map_location='cpu')

    def build_vocoder(self, device, config):
        vocoder_type = config['model_params']['vocoder']['type']
        vocoder_name = config['model_params']['vocoder'].get('name', None)
        if vocoder_type == 'bigvgan':
            from modules.bigvgan import bigvgan
            self.bigvgan_model = bigvgan.BigVGAN.from_pretrained(vocoder_name, use_cuda_kernel=False)
            self.bigvgan_model.remove_weight_norm()
            self.bigvgan_model = self.bigvgan_model.eval().to(device)
            vocoder_fn = self.bigvgan_model
        elif vocoder_type == 'hifigan':
            from modules.hifigan.generator import HiFTGenerator
            from modules.hifigan.f0_predictor import ConvRNNF0Predictor
            hift_config = yaml.safe_load(open('configs/hifigan.yml', 'r'))
            hift_path = load_custom_model_from_hf("FunAudioLLM/CosyVoice-300M", 'hift.pt', None)
            self.hift_gen = HiFTGenerator(**hift_config['hift'],
                                          f0_predictor=ConvRNNF0Predictor(**hift_config['f0_predictor']))
            self.hift_gen.load_state_dict(torch.load(hift_path, map_location='cpu'))
            self.hift_gen.eval()
            self.hift_gen.to(device)
            vocoder_fn = self.hift_gen
        else:
            raise ValueError(f"Unsupported vocoder type: {vocoder_type}")
        self.vocoder_fn = vocoder_fn

    def build_semantic_fn(self, device, config):
        speech_tokenizer_type = config['model_params']['speech_tokenizer'].get('type', 'cosyvoice')
        if speech_tokenizer_type == 'whisper':
            from transformers import AutoFeatureExtractor, WhisperModel
            whisper_model_name = config['model_params']['speech_tokenizer']['name']
            self.whisper_model = WhisperModel.from_pretrained(whisper_model_name).to(device)
            self.whisper_feature_extractor = AutoFeatureExtractor.from_pretrained(whisper_model_name)
            # remove decoder to save memory
            del self.whisper_model.decoder

            def semantic_fn(waves_16k):
                ori_inputs = self.whisper_feature_extractor(
                    [w16k.cpu().numpy() for w16k in waves_16k],
                    return_tensors="pt",
                    return_attention_mask=True,
                    sampling_rate=16000,
                )
                ori_input_features = self.whisper_model._mask_input_features(
                    ori_inputs.input_features, attention_mask=ori_inputs.attention_mask
                ).to(device)
                with torch.no_grad():
                    ori_outputs = self.whisper_model.encoder(
                        ori_input_features.to(self.whisper_model.encoder.dtype),
                        head_mask=None,
                        output_attentions=False,
                        output_hidden_states=False,
                        return_dict=True,
                    )
                S_ori = ori_outputs.last_hidden_state.to(torch.float32)
                S_ori = S_ori[:, :waves_16k.size(-1) // 320 + 1]
                return S_ori

        elif speech_tokenizer_type == 'xlsr':
            from transformers import (
                Wav2Vec2FeatureExtractor,
                Wav2Vec2Model,
            )
            model_name = config['model_params']['speech_tokenizer']['name']
            output_layer = config['model_params']['speech_tokenizer']['output_layer']
            self.wav2vec_feature_extractor = Wav2Vec2FeatureExtractor.from_pretrained(model_name)
            self.wav2vec_model = Wav2Vec2Model.from_pretrained(model_name)
            self.wav2vec_model.encoder.layers = self.wav2vec_model.encoder.layers[:output_layer]
            self.wav2vec_model = self.wav2vec_model.to(device)
            self.wav2vec_model = self.wav2vec_model.eval()
            self.wav2vec_model = self.wav2vec_model.half()

            def semantic_fn(waves_16k):
                ori_waves_16k_input_list = [waves_16k[bib].cpu().numpy() for bib in range(len(waves_16k))]
                ori_inputs = self.wav2vec_feature_extractor(
                    ori_waves_16k_input_list,
                    return_tensors="pt",
                    return_attention_mask=True,
                    padding=True,
                    sampling_rate=16000
                ).to(device)
                with torch.no_grad():
                    ori_outputs = self.wav2vec_model(
                        ori_inputs.input_values.half(),
                    )
                S_ori = ori_outputs.last_hidden_state.float()
                return S_ori
        else:
            raise ValueError(f"Unsupported speech tokenizer type: {speech_tokenizer_type}")
        self.semantic_fn = semantic_fn

    def train_one_step(self, batch):
        waves, mels, wave_lengths, mel_input_length = batch

        B = waves.size(0)
        target_size = mels.size(2)
        target = mels
        target_lengths = mel_input_length

        # get speaker embedding
        if self.sr != 22050:
            waves_22k = torchaudio.functional.resample(waves, self.sr, 22050)
            wave_lengths_22k = (wave_lengths.float() * 22050 / self.sr).long()
        else:
            waves_22k = waves
            wave_lengths_22k = wave_lengths
        se_batch = self.tone_color_converter.extract_se(waves_22k, wave_lengths_22k)

        ref_se_idx = torch.randint(0, len(self.se_db), (B,))
        ref_se = self.se_db[ref_se_idx].to(self.device)

        # convert
        converted_waves_22k = self.tone_color_converter.convert(
            waves_22k, wave_lengths_22k, se_batch, ref_se
        ).squeeze(1)

        if self.sr != 22050:
            converted_waves = torchaudio.functional.resample(converted_waves_22k, 22050, self.sr)
        else:
            converted_waves = converted_waves_22k

        waves_16k = torchaudio.functional.resample(waves, self.sr, 16000)
        wave_lengths_16k = (wave_lengths.float() * 16000 / self.sr).long()
        converted_waves_16k = torchaudio.functional.resample(converted_waves, self.sr, 16000)

        # extract S_alt (perturbed speech tokens)
        S_ori = self.semantic_fn(waves_16k)
        S_alt = self.semantic_fn(converted_waves_16k)

        if self.f0_condition:
            F0_ori = self.rmvpe.infer_from_audio_batch(waves_16k)
        else:
            F0_ori = None

        # interpolate speech token to match acoustic feature length
        alt_cond, _, alt_codes, alt_commitment_loss, alt_codebook_loss = (
            self.model.length_regulator(S_alt, ylens=target_lengths, f0=F0_ori)
        )
        ori_cond, _, ori_codes, ori_commitment_loss, ori_codebook_loss = (
            self.model.length_regulator(S_ori, ylens=target_lengths, f0=F0_ori)
        )
        if alt_commitment_loss is None:
            alt_commitment_loss = 0
            alt_codebook_loss = 0
            ori_commitment_loss = 0
            ori_codebook_loss = 0

        # randomly set a length as prompt
        prompt_len_max = target_lengths - 1
        prompt_len = (torch.rand([B], device=alt_cond.device) * prompt_len_max).floor().long()
        prompt_len[torch.rand([B], device=alt_cond.device) < 0.1] = 0

        # for prompt cond token, use ori_cond instead of alt_cond
        cond = alt_cond.clone()
        for bib in range(B):
            cond[bib, :prompt_len[bib]] = ori_cond[bib, :prompt_len[bib]]

        # diffusion target
        common_min_len = min(target_size, cond.size(1))
        target = target[:, :, :common_min_len]
        cond = cond[:, :common_min_len]
        target_lengths = torch.clamp(target_lengths, max=common_min_len)
        x = target

        # style vectors are extracted from the prompt only
        feat_list = []
        for bib in range(B):
            feat = kaldi.fbank(
                waves_16k[bib:bib + 1, :wave_lengths_16k[bib]],
                num_mel_bins=80,
                dither=0,
                sample_frequency=16000
            )
            feat = feat - feat.mean(dim=0, keepdim=True)
            feat_list.append(feat)
        y_list = []
        with torch.no_grad():
            for feat in feat_list:
                y = self.sv_fn(feat.unsqueeze(0))
                y_list.append(y)
        y = torch.cat(y_list, dim=0)

        loss, _ = self.model.cfm(x, target_lengths, prompt_len, cond, y)

        loss_total = (
            loss +
            (alt_commitment_loss + ori_commitment_loss) * 0.05 +
            (ori_codebook_loss + alt_codebook_loss) * 0.15
        )

        self.optimizer.zero_grad()
        loss_total.backward()
        torch.nn.utils.clip_grad_norm_(self.model.cfm.parameters(), 10.0)
        torch.nn.utils.clip_grad_norm_(self.model.length_regulator.parameters(), 10.0)
        self.optimizer.step('cfm')
        self.optimizer.step('length_regulator')
        self.optimizer.scheduler(key='cfm')
        self.optimizer.scheduler(key='length_regulator')

        return loss.detach().item()

    def train_one_epoch(self):
        _ = [self.model[key].train() for key in self.model]
        for i, batch in enumerate(tqdm(self.train_dataloader)):
            batch = [b.to(self.device) for b in batch]
            loss = self.train_one_step(batch)
            self.ema_loss = (
                self.ema_loss * self.loss_smoothing_rate + loss * (1 - self.loss_smoothing_rate)
                if self.iters > 0 else loss
            )
            if self.iters % self.log_interval == 0:
                print(f"epoch {self.epoch}, step {self.iters}, loss: {self.ema_loss}")
            self.iters += 1

            if self.iters >= self.max_steps:
                break

            if self.iters % self.save_interval == 0:
                print('Saving..')
                state = {
                    'net': {key: self.model[key].state_dict() for key in self.model},
                    'optimizer': self.optimizer.state_dict(),
                    'scheduler': self.optimizer.scheduler_state_dict(),
                    'iters': self.iters,
                    'epoch': self.epoch,
                }
                save_path = os.path.join(
                    self.log_dir,
                    f'DiT_epoch_{self.epoch:05d}_step_{self.iters:05d}.pth'
                )
                torch.save(state, save_path)

                # find all checkpoints and remove old ones
                checkpoints = glob.glob(os.path.join(self.log_dir, 'DiT_epoch_*.pth'))
                if len(checkpoints) > 2:
                    checkpoints.sort(key=lambda x: int(x.split('_')[-1].split('.')[0]))
                    for cp in checkpoints[:-2]:
                        os.remove(cp)

    def train(self):
        self.ema_loss = 0
        self.loss_smoothing_rate = 0.99
        for epoch in range(self.n_epochs):
            self.epoch = epoch
            self.train_one_epoch()
            # Save after each epoch
            print('Epoch completed. Saving..')
            state = {
                'net': {key: self.model[key].state_dict() for key in self.model},
                'optimizer': self.optimizer.state_dict(),
                'scheduler': self.optimizer.scheduler_state_dict(),
                'iters': self.iters,
                'epoch': self.epoch,
            }
            save_path = os.path.join(
                self.log_dir,
                f'DiT_epoch_{self.epoch:05d}_step_{self.iters:05d}.pth'
            )
            torch.save(state, save_path)
            print(f"Checkpoint saved at {save_path}")

            if self.iters >= self.max_steps:
                break

        print('Saving final model..')
        state = {
            'net': {key: self.model[key].state_dict() for key in self.model},
        }
        os.makedirs(self.log_dir, exist_ok=True)
        save_path = os.path.join(self.log_dir, 'ft_model.pth')
        torch.save(state, save_path)
        print(f"Final model saved at {save_path}")


def main(args):
    trainer = Trainer(
        config_path=args.config,
        pretrained_ckpt_path=args.pretrained_ckpt,
        data_dir=args.dataset_dir,
        run_name=args.run_name,
        batch_size=args.batch_size,
        steps=args.max_steps,
        max_epochs=args.max_epochs,
        save_interval=args.save_every,
        num_workers=args.num_workers,
        device=args.device
    )
    trainer.train()
    
if __name__ == '__main__':
    if sys.platform == 'win32':
        mp.freeze_support()
        mp.set_start_method('spawn', force=True)

    parser = argparse.ArgumentParser()
    parser.add_argument('--config', type=str, default='./configs/presets/config_dit_mel_seed_uvit_xlsr_tiny.yml')
    parser.add_argument('--pretrained-ckpt', type=str, default=None)
    parser.add_argument('--dataset-dir', type=str, default='/path/to/dataset')
    parser.add_argument('--run-name', type=str, default='my_run')
    parser.add_argument('--batch-size', type=int, default=2)
    parser.add_argument('--max-steps', type=int, default=1000)
    parser.add_argument('--max-epochs', type=int, default=1000)
    parser.add_argument('--save-every', type=int, default=500)
    parser.add_argument('--num-workers', type=int, default=0)
    parser.add_argument("--gpu", type=int, help="Which GPU id to use", default=0)
    args = parser.parse_args()
<<<<<<< HEAD

=======
    args.device = f"cuda:{args.gpu}" if args.gpu else "cuda:0" 
>>>>>>> f54fce3f
    main(args)<|MERGE_RESOLUTION|>--- conflicted
+++ resolved
@@ -446,9 +446,5 @@
     parser.add_argument('--num-workers', type=int, default=0)
     parser.add_argument("--gpu", type=int, help="Which GPU id to use", default=0)
     args = parser.parse_args()
-<<<<<<< HEAD
-
-=======
     args.device = f"cuda:{args.gpu}" if args.gpu else "cuda:0" 
->>>>>>> f54fce3f
     main(args)